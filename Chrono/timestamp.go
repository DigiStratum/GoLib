--- conflicted
+++ resolved
@@ -83,15 +83,11 @@
 
 func (r *timeStamp) Diff(ts TimeStampIfc) int64 {
 	if r.isForever { return 1 }			// Forever is always in the future
-<<<<<<< HEAD
 	if t, ok := ts.(*timeStamp); ok {
+    //fmt.Printf("Diff = %d - %d = %d\n", r.timeStamp, ts.timeStamp, r.timeStamp - ts.timeStamp)
 		return r.timeStamp - t.timeStamp
 	}
 	return 0
-=======
-//fmt.Printf("Diff = %d - %d = %d\n", r.timeStamp, ts.timeStamp, r.timeStamp - ts.timeStamp)
-	return r.timeStamp - ts.timeStamp
->>>>>>> a68d0cf4
 }
 
 func (r *timeStamp) DiffNow() int64 {
